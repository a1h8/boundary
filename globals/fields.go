package globals

const (
	IdField                              = "id"
	VersionField                         = "version"
	NameField                            = "name"
	DescriptionField                     = "description"
	CreatedTimeField                     = "created_time"
	UpdatedTimeField                     = "updated_time"
	TypeField                            = "type"
	AttributesField                      = "attributes"
	ScopeIdField                         = "scope_id"
	ScopeField                           = "scope"
	AuthMethodIdField                    = "auth_method_id"
	AccountIdField                       = "account_id"
	UserIdField                          = "user_id"
	IsPrimaryField                       = "is_primary"
	AuthorizedActionsField               = "authorized_actions"
	AuthorizedCollectionActionsField     = "authorized_collection_actions"
	ExpirationTimeField                  = "expiration_time"
	ApproximateLastUsedTimeField         = "approximate_last_used_time"
	MembersField                         = "members"
	MemberIdsField                       = "member_ids"
	HostCatalogIdField                   = "host_catalog_id"
	HostSetIdsField                      = "host_set_ids"
	HostSourceIdsField                   = "host_source_ids"
	HostIdsField                         = "host_ids"
	PrincipalIdsField                    = "principal_ids"
	PrincipalsField                      = "principals"
	GrantScopeIdField                    = "grant_scope_id"
	GrantsField                          = "grants"
	GrantStringsField                    = "grant_strings"
	PrimaryAuthMethodIdField             = "primary_auth_method_id"
	TargetIdField                        = "target_id"
	HostIdField                          = "host_id"
	HostSetIdField                       = "host_set_id"
	HostSetsField                        = "host_sets"
	HostSourcesField                     = "host_sources"
	AuthTokenIdField                     = "auth_token_id"
	EndpointField                        = "endpoint"
	CertificateField                     = "certificate"
	TerminationReasonField               = "termination_reason"
	StatusField                          = "status"
	StatesField                          = "states"
	SessionConnectionLimitField          = "session_connection_limit"
	SessionMaxSecondsField               = "session_max_seconds"
	WorkerFilterField                    = "worker_filter"
	AccountIdsField                      = "account_ids"
	AccountsField                        = "accounts"
	LoginNameField                       = "login_name"
	FullNameField                        = "full_name"
	PrimaryAccountIdField                = "primary_account_id"
	EmailField                           = "email"
	ManagedGroupIdsField                 = "managed_group_ids"
	FilterField                          = "filter"
	CredentialStoreIdField               = "credential_store_id"
	ApplicationCredentialLibraryIdsField = "application_credential_library_ids"
	ApplicationCredentialLibrariesField  = "application_credential_libraries"
	ApplicationCredentialSourceIdsField  = "application_credential_source_ids"
	ApplicationCredentialSourcesField    = "application_credential_sources"
<<<<<<< HEAD
	PreferredEndpointsField              = "preferred_endpoints"
	PluginIdField                        = "plugin_id"
	PluginField                          = "plugin"
	PluginNameField                      = "plugin_name"
	IpAddressesField                     = "ip_addresses"
	DnsNamesField                        = "dns_names"
=======
	EgressCredentialSourceIdsField       = "egress_credential_source_ids"
	EgressCredentialSourcesField         = "egress_credential_sources"
>>>>>>> dd2c3807
)<|MERGE_RESOLUTION|>--- conflicted
+++ resolved
@@ -58,15 +58,12 @@
 	ApplicationCredentialLibrariesField  = "application_credential_libraries"
 	ApplicationCredentialSourceIdsField  = "application_credential_source_ids"
 	ApplicationCredentialSourcesField    = "application_credential_sources"
-<<<<<<< HEAD
 	PreferredEndpointsField              = "preferred_endpoints"
 	PluginIdField                        = "plugin_id"
 	PluginField                          = "plugin"
 	PluginNameField                      = "plugin_name"
 	IpAddressesField                     = "ip_addresses"
 	DnsNamesField                        = "dns_names"
-=======
 	EgressCredentialSourceIdsField       = "egress_credential_source_ids"
 	EgressCredentialSourcesField         = "egress_credential_sources"
->>>>>>> dd2c3807
 )