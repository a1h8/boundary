--- conflicted
+++ resolved
@@ -72,11 +72,7 @@
 }
 
 func (s Service) getFromRepo(ctx context.Context, req *pbs.GetProjectRequest) (*pb.Project, error) {
-<<<<<<< HEAD
-	p, err := s.repo.LookupScope(ctx, req.GetId())
-=======
 	p, err := s.repo.LookupScope(ctx, req.Id)
->>>>>>> 980a55a4
 	if err != nil {
 		return nil, err
 	}
