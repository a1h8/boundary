package errors

import (
	"testing"

	"github.com/stretchr/testify/assert"
)

func TestCode_Both_String_Info(t *testing.T) {
	t.Parallel()
	tests := []struct {
		name string
		c    Code
		want Code
	}{
		{
			name: "undefined-code",
			c:    Code(4294967295),
			want: Unknown,
		},
		{
			name: "default-value",
			want: Unknown,
		},
		{
			name: "Unknown",
			c:    Unknown,
			want: Unknown,
		},
		{
			name: "InvalidParameter",
			c:    InvalidParameter,
			want: InvalidParameter,
		},
		{
			name: "InvalidAddress",
			c:    InvalidAddress,
			want: InvalidAddress,
		},
		{
			name: "InvalidPublicId",
			c:    InvalidPublicId,
			want: InvalidPublicId,
		},
		{
			name: "InvalidFieldMask",
			c:    InvalidFieldMask,
			want: InvalidFieldMask,
		},
		{
			name: "EmptyFieldMask",
			c:    EmptyFieldMask,
			want: EmptyFieldMask,
		},
		{
			name: "KeyNotFound",
			c:    KeyNotFound,
			want: KeyNotFound,
		},
		{
			name: "TicketAlreadyRedeemed",
			c:    TicketAlreadyRedeemed,
			want: TicketAlreadyRedeemed,
		},
		{
			name: "TicketNotFound",
			c:    TicketNotFound,
			want: TicketNotFound,
		},
		{
			name: "Io",
			c:    Io,
			want: Io,
		},
		{
			name: "InvalidTimeStamp",
			c:    InvalidTimeStamp,
			want: InvalidTimeStamp,
		},
		{
			name: "SessionNotFound",
			c:    SessionNotFound,
			want: SessionNotFound,
		},
		{
			name: "InvalidSessionState",
			c:    InvalidSessionState,
			want: InvalidSessionState,
		},
		{
			name: "TokenMismatch",
			c:    TokenMismatch,
			want: TokenMismatch,
		},
		{
			name: "TooShort",
			c:    TooShort,
			want: TooShort,
		},
		{
			name: "AccountAlreadyAssociated",
			c:    AccountAlreadyAssociated,
			want: AccountAlreadyAssociated,
		},
		{
			name: "InvalidJobRunState",
			c:    InvalidJobRunState,
			want: InvalidJobRunState,
		},
		{
<<<<<<< HEAD
			name: "JobAlreadyRunning",
			c:    JobAlreadyRunning,
			want: JobAlreadyRunning,
=======
			name: "InvalidDynamicCredential",
			c:    InvalidDynamicCredential,
			want: InvalidDynamicCredential,
>>>>>>> 64bfce21
		},
		{
			name: "InternalError",
			c:    Internal,
			want: Internal,
		},
		{
			name: "Forbidden",
			c:    Forbidden,
			want: Forbidden,
		},
		{
			name: "AuthMethodInactive",
			c:    AuthMethodInactive,
			want: AuthMethodInactive,
		},
		{
			name: "AuthAttemptExpired",
			c:    AuthAttemptExpired,
			want: AuthAttemptExpired,
		},
		{
			name: "PasswordTooShort",
			c:    PasswordTooShort,
			want: PasswordTooShort,
		},
		{
			name: "PasswordUnsupportedConfiguration",
			c:    PasswordUnsupportedConfiguration,
			want: PasswordUnsupportedConfiguration,
		},
		{
			name: "PasswordInvalidConfiguration",
			c:    PasswordInvalidConfiguration,
			want: PasswordInvalidConfiguration,
		},
		{
			name: "PasswordsEqual",
			c:    PasswordsEqual,
			want: PasswordsEqual,
		},
		{
			name: "Encrypt",
			c:    Encrypt,
			want: Encrypt,
		},
		{
			name: "Decrypt",
			c:    Decrypt,
			want: Decrypt,
		},
		{
			name: "Encode",
			c:    Encode,
			want: Encode,
		},
		{
			name: "Decode",
			c:    Decode,
			want: Decode,
		},
		{
			name: "GenKey",
			c:    GenKey,
			want: GenKey,
		},
		{
			name: "GenCert",
			c:    GenCert,
			want: GenCert,
		},
		{
			name: "CheckConstraint",
			c:    CheckConstraint,
			want: CheckConstraint,
		},
		{
			name: "NotNull",
			c:    NotNull,
			want: NotNull,
		},
		{
			name: "NotUnique",
			c:    NotUnique,
			want: NotUnique,
		},
		{
			name: "RecordNotFound",
			c:    RecordNotFound,
			want: RecordNotFound,
		},
		{
			name: "ColumnNotFound",
			c:    ColumnNotFound,
			want: ColumnNotFound,
		},
		{
			name: "MaxRetries",
			c:    MaxRetries,
			want: MaxRetries,
		},
		{
			name: "Exception",
			c:    Exception,
			want: Exception,
		},
		{
			name: "VersionMismatch",
			c:    VersionMismatch,
			want: VersionMismatch,
		},
		{
			name: "MultipleRecords",
			c:    MultipleRecords,
			want: MultipleRecords,
		},
		{
			name: "NotSpecificIntegrity",
			c:    NotSpecificIntegrity,
			want: NotSpecificIntegrity,
		},
		{
			name: "MissingTable",
			c:    MissingTable,
			want: MissingTable,
		},
		{
			name: "MigrationIntegrity",
			c:    MigrationIntegrity,
			want: MigrationIntegrity,
		},
		{
			name: "MigrationLock",
			c:    MigrationLock,
			want: MigrationLock,
		},
		{
			name: "Unavailable",
			c:    Unavailable,
			want: Unavailable,
		},
		{
			name: "VaultTokenNotOrphan",
			c:    VaultTokenNotOrphan,
			want: VaultTokenNotOrphan,
		},
		{
			name: "VaultTokenNotPeriodic",
			c:    VaultTokenNotPeriodic,
			want: VaultTokenNotPeriodic,
		},
		{
			name: "VaultTokenNotRenewable",
			c:    VaultTokenNotRenewable,
			want: VaultTokenNotRenewable,
		},
		{
			name: "VaultCredentialRequest",
			c:    VaultCredentialRequest,
			want: VaultCredentialRequest,
		},
		{
			name: "OidcProviderCallbackError",
			c:    OidcProviderCallbackError,
			want: OidcProviderCallbackError,
		},
	}
	for _, tt := range tests {
		t.Run(tt.name, func(t *testing.T) {
			assert := assert.New(t)
			assert.Equal(errorCodeInfo[tt.want], tt.c.Info())
			assert.Equal(errorCodeInfo[tt.want].Message, tt.c.String())
		})
	}
}<|MERGE_RESOLUTION|>--- conflicted
+++ resolved
@@ -108,15 +108,14 @@
 			want: InvalidJobRunState,
 		},
 		{
-<<<<<<< HEAD
 			name: "JobAlreadyRunning",
 			c:    JobAlreadyRunning,
 			want: JobAlreadyRunning,
-=======
+		},
+		{
 			name: "InvalidDynamicCredential",
 			c:    InvalidDynamicCredential,
 			want: InvalidDynamicCredential,
->>>>>>> 64bfce21
 		},
 		{
 			name: "InternalError",
