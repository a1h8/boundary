-- create test tables used in the unit tests for the internal/db package
-- these tables (db_test_user, db_test_car, db_test_rental) are not part
-- of the Watchtower domain model... they are simply used for testing the internal/db package
CREATE TABLE if not exists db_test_user (
  id bigint generated always as identity primary key,
<<<<<<< HEAD
  create_time timestamp with time zone default current_timestamp,
  update_time timestamp with time zone default current_timestamp,
  public_id wt_public_id NOT NULL UNIQUE,
=======
  create_time wt_timestamp,
  update_time wt_timestamp,
  public_id text NOT NULL UNIQUE,
>>>>>>> 477a4789
  name text UNIQUE,
  phone_number text,
  email text
);
CREATE TABLE if not exists db_test_car (
  id bigint generated always as identity primary key,
<<<<<<< HEAD
  create_time timestamp with time zone default current_timestamp,
  update_time timestamp with time zone default current_timestamp,
  public_id wt_public_id NOT NULL UNIQUE,
=======
  create_time wt_timestamp,
  update_time wt_timestamp,
  public_id text NOT NULL UNIQUE,
>>>>>>> 477a4789
  name text UNIQUE,
  model text,
  mpg smallint
);
CREATE TABLE if not exists db_test_rental (
  id bigint generated always as identity primary key,
<<<<<<< HEAD
  create_time timestamp with time zone default current_timestamp,
  update_time timestamp with time zone default current_timestamp,
  public_id wt_public_id NOT NULL UNIQUE,
=======
  create_time wt_timestamp,
  update_time wt_timestamp,
  public_id text NOT NULL UNIQUE,
>>>>>>> 477a4789
  name text UNIQUE,
  user_id bigint not null REFERENCES db_test_user(id),
  car_id bigint not null REFERENCES db_test_car(id)
);<|MERGE_RESOLUTION|>--- conflicted
+++ resolved
@@ -3,45 +3,27 @@
 -- of the Watchtower domain model... they are simply used for testing the internal/db package
 CREATE TABLE if not exists db_test_user (
   id bigint generated always as identity primary key,
-<<<<<<< HEAD
-  create_time timestamp with time zone default current_timestamp,
-  update_time timestamp with time zone default current_timestamp,
-  public_id wt_public_id NOT NULL UNIQUE,
-=======
   create_time wt_timestamp,
   update_time wt_timestamp,
   public_id text NOT NULL UNIQUE,
->>>>>>> 477a4789
   name text UNIQUE,
   phone_number text,
   email text
 );
 CREATE TABLE if not exists db_test_car (
   id bigint generated always as identity primary key,
-<<<<<<< HEAD
-  create_time timestamp with time zone default current_timestamp,
-  update_time timestamp with time zone default current_timestamp,
-  public_id wt_public_id NOT NULL UNIQUE,
-=======
   create_time wt_timestamp,
   update_time wt_timestamp,
   public_id text NOT NULL UNIQUE,
->>>>>>> 477a4789
   name text UNIQUE,
   model text,
   mpg smallint
 );
 CREATE TABLE if not exists db_test_rental (
   id bigint generated always as identity primary key,
-<<<<<<< HEAD
-  create_time timestamp with time zone default current_timestamp,
-  update_time timestamp with time zone default current_timestamp,
-  public_id wt_public_id NOT NULL UNIQUE,
-=======
   create_time wt_timestamp,
   update_time wt_timestamp,
   public_id text NOT NULL UNIQUE,
->>>>>>> 477a4789
   name text UNIQUE,
   user_id bigint not null REFERENCES db_test_user(id),
   car_id bigint not null REFERENCES db_test_car(id)
