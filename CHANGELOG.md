# Boundary CHANGELOG

Canonical reference for changes, improvements, and bugfixes for Boundary.

## Next

### New and Improved

* Custom Response Headers: Adds ability to set api and ui response headers based
  on status code. Includes default secure CSP and other headers.
  ([PR](https://github.com/hashicorp/boundary/pull/2587))
* metrics: Adds accepted connections and closed connections counters to keep track
  downstream connections for worker and controller servers.
  ([PR](https://github.com/hashicorp/boundary/pull/2668))

### Bug Fixes

* plugins: Ignore `SIGHUP` sent to parent process; some init systems, notably
  `dumb-init`, would pass them along to the child processes and cause the
  plugin to exit ([PR](https://github.com/hashicorp/boundary/pull/2677))

## 0.11.2 (2022/12/09)

### Security

* Boundary now uses Go 1.19.4 to address security vulnerability (CVE-2022-41717) See the
  [Go announcement](https://groups.google.com/g/golang-announce/c/L_3rmdT0BMU) for
  more details.

## 0.11.1 (2022/11/30)

### New and Improved

* Vault Parameter Templating: In `vault` credential libraries, the paths and any
  POST bodies can contain templated parameters using Go template syntax (similar
  to Consul-Template). The following template parameters are supported (note
  that account values are tied to the account associated with the token making
  the call):
    * `{{ .User.Id }}`: the user's ID
    * `{{ .User.Name }}`: the user's name (from the user resource)
    * `{{ .User.FullName }}`: the user's name (from the account corresponding to
    the primary auth method in the user's scope; this may not be populated or
    maybe different than the account name in the template)
    * `{{ .User.Email }}`: the user's email address (same caveat as `FullName`)
    * `{{ .Account.Id }}`: the account's ID
    * `{{ .Account.Name }}`: the account's name (from the account resource)
    * `{{ .Account.LoginName }}`: the account's login name (if used by that type
    of account)
    * `{{ .Account.Subject }}`: the account's subject (if used by that type
    of account)
    * `{{ .Account.Email }}`: the account's email (if used by that type
    of account)

    Additionally, there is currently a single function that strips the rest of a
    string after a specified substring; this is useful for pulling an user/account name from an email address. In the following example it uses the account email can be any other parameter:

    * `{{ truncateFrom .Account.Email "@" }}`: this would turn `foo@example.com` into `foo`
* Per-scope key lifecycle management: You can now manage the lifecycles of both Key
  Encryption Keys (KEKs) and Data Encryption Keys (DEKs) using the new key rotation
  and key version destruction functionality. To learn more about this new feature,
  refer to the
  [documentation](https://developer.hashicorp.com/boundary/docs/concepts/security/data-encryption).

  Upgrade notice: If the Database purpose DEK for a scope is destroyed, you must use
  the API to cancel any sessions that predate the upgrade.
  ([PR](https://github.com/hashicorp/boundary/pull/2477))
<<<<<<< HEAD
=======
* session: The amount of bytes received and transmitted over a session
  is now recorded and persisted. ([PR](https://github.com/hashicorp/boundary/pull/2503))
>>>>>>> 340cfb0d

### Bug Fixes

* accounts: Deleted auth accounts would still show up as being associated with a
  User when reading the User
  ([PR](https://github.com/hashicorp/boundary/pull/2528))
* sessions: Fix workers not being in random order when returned to clients at
  `authorize-session` time, which could allow one worker to bear the majority of
  sessions ([PR](https://github.com/hashicorp/boundary/pull/2544))
* workers: In some error conditions when sending status to controllers, errors
  could be written to stdout along with a message that they could not
  successfully be evented instead of being written to the event log
  ([PR](https://github.com/hashicorp/boundary/pull/2544))
* workers: Fixed a panic that can happen in certain situations
  ([PR](https://github.com/hashicorp/boundary/pull/2553))
* sessions: Fixed a panic in a controller when a worker is deleted while
  sessions are ongoing ([PR](https://github.com/hashicorp/boundary/pull/2612))
* sessions: Fixed a panic in a worker when a user with an active
  session is deleted ([PR](https://github.com/hashicorp/boundary/pull/2629))
* sessions: Fixed a bug where reading a session after its associated project
  had been deleted would result in an error
  ([PR](https://github.com/hashicorp/boundary/pull/2615))
* config: Fixed a bug where supplying multiple KMS blocks with the same purpose
  would silently ignore all but the last block
  ([PR](https://github.com/hashicorp/boundary/pull/2639))

### Deprecations/Changes

* In order to standardize on the templating format, [templates in
  grants](https://developer.hashicorp.com/boundary/docs/concepts/security/permissions/permission-grant-formats#templates)
  now are documented to use the new capitalization and format; however, the
  previous style will continue to work.

## 0.11.0 (2022/09/27)

### Known Issues

* PKI workers in past versions did not store a prior encryption key, and a bug
  prior to 0.11.0 meant that auth rotations could happen more frequently than
  expected. This could cause some race issues around rotation time. However,
  there was another issue where a past worker authentication record could be
  looked up for some operations instead of the current one, made more likely by
  the too-frequent rotations. In 0.11.0 we attempt to ensure that the record
  that remains on upgrade is the most current one, but it is possible that the
  wrong one is chosen, leading to a failure for the worker to authenticate or
  for some operations to consistently fail. In this case, the worker will need
  to be deleted and re-authorized. We apologize for any issues this causes and
  this should be remedied going forward.

### Bug Fixes

* scopes: Organizations could be prevented from being deleted if some resources
  remained ([PR](https://github.com/hashicorp/boundary/pull/2465))
* workers: Authentication rotation could occur prior to the expected time
  ([PR](https://github.com/hashicorp/boundary/pull/2484))
* workers: When looking up worker authentication records, an old record could be
  returned instead of the new one, leading to errors for encryption or
  decryption operations ([PR](https://github.com/hashicorp/boundary/pull/2495))

### New and Improved

* vault: (HCP Boundary only): Private Vault clusters can be used with HCP Boundary by using PKI workers
  deployed in the same network as a private cluster. Tags are used to control which PKI workers can manage private Vault
  requests by specifying a `worker_filter` attribute when configuring a Vault credential store.
* credentials: There is now a `json` credential type supported by `static`
  credential stores that allows submitting a generic JSON object to Boundary for
  use with credential brokering workflows
  ([PR](https://github.com/hashicorp/boundary/pull/2423))
* ui: Add support for worker management
  ([PR](https://github.com/hashicorp/boundary-ui/pull/1229))
* ui: Add support for PKI worker registration
  ([PR](https://github.com/hashicorp/boundary-ui/pull/1244))
* ui: Add support for Static Credential Stores
  ([PR](https://github.com/hashicorp/boundary-ui/pull/1193))
* ui: Add support for Username & Password Credentials
  ([PR](https://github.com/hashicorp/boundary-ui/pull/1205))
* ui: Add support for Username & Key Pair Credentials
  ([PR](https://github.com/hashicorp/boundary-ui/pull/1266))
* ui (HCP Boundary only): SSH Target creation along with injected application
  credential support ([PR](https://github.com/hashicorp/boundary-ui/pull/1027))
* ui (HCP Boundary only): Update vault credential stores to support private
  vault access ([PR](https://github.com/hashicorp/boundary-ui/pull/1318))
* ui: Improve quick setup wizard onboarding guide resource names
  ([PR](https://github.com/hashicorp/boundary-ui/pull/1328))
* ui: Updates to host catalog and host set forms and “Learn More” links
  ([PR](https://github.com/hashicorp/boundary-ui/pull/1342))
* workers: Added the ability to read and reinitialize the Worker certificate
  authority ([PR1](https://github.com/hashicorp/boundary/pull/2312),
  [PR2](https://github.com/hashicorp/boundary/pull/2387))
* workers: Return the worker Boundary binary version on worker list and read
  ([PR](https://github.com/hashicorp/boundary/pull/2377))
* workers: Addition of worker graceful shutdown, triggered by an initial
  `SIGINT` or `SIGTERM` ([PR](https://github.com/hashicorp/boundary/pull/2455))
* workers: Retain one previous encryption/decryption key after authentication
  rotation ([PR](https://github.com/hashicorp/boundary/pull/2495))

### Deprecations/Changes

* In 0.5.0, the `add-host-sets`, `remove-host-sets`, and `set-host-sets` actions
  on targets were deprecated in favor of `add-host-sources`,
  `remove-host-sources`, and `set-host-sources`. Originally these actions and
  API calls were to be removed in 0.6, but this was delayed to give extra time
  for clients to switch over. This has now been fully switched over. A database
  migration will modify any grants in roles to have the new actions. This same
  changeover has been made for `add-/remove-/set-credential-libraries` to
  `add-/remove-/set-credential-sources`, although those actions would only be in
  grant strings in very rare circumstances as the `-sources` actions replaced
  the `-libraries` actions very quickly.
  ([PR](https://github.com/hashicorp/boundary/pull/2393))

## 0.10.5 (2022/09/13)

### Known Issues

* There is bug that prevents deleting an org in some circumstances. This can be
  worked around by first deleting all projects in the org, then deleting the
  org. This will be fixed in 0.11.0.

### Bug Fixes

* grants: Properly resolve "only self" for permissions. When generating
  permissions from grants, if a single grant was limited only to a set of "self"
  actions and that was the last grant parsed (which would be semi-random
  depending on a number of factors), the overall set of permissions would be
  marked as only-self. This would result in the generated permissions being more
  limiting then they should be based on the grants. This only impacts the
  sessions list endpoint. It would result in users that have been granted access
  to list other user's sessions to be unable to see these sessions in the list
  results ([PR](https://github.com/hashicorp/boundary/pull/2448)).

## 0.10.4 (2022/09/13)

### Known Issues

* There is bug that prevents deleting an org in some circumstances. This can be
  worked around by first deleting all projects in the org, then deleting the
  org. This will be fixed in 0.11.0.

### New and Improved

* Controller-led worker authorization: This is a second authorization option for
  the workers using PKI-based authentication that was introduced in Boundary
  0.10.0. In 0.10.0, the only mode available was "worker-led", in which a worker
  generates an authorization request which can be submitted to a controller to
  authorize the worker. With this new controller-led flow, a worker can be
  created via the controller API first and return a one-time-use authorization
  token. This token can then be made available to the worker at startup time via
  its configuration file, env var, or a file with the value. If the worker is
  not authorized and this token is provided, it will use the token to authorize
  itself to the controller and set up PKI-based authentication.
  ([PR](https://github.com/hashicorp/boundary/pull/2413))
* Initial upstreams reloading on `SIGHUP`: Workers will now re-read the
  `initial_upstreams` value from the configuration file when given a SIGHUP.
  This allows a worker to reconnect to controllers if the full set of
  controllers has been changed over at the same time, without having to restart
  the worker. ([PR](https://github.com/hashicorp/boundary/pull/2417))
* Database URL reloading on `SIGHUP`: Controllers will now re-read the database
    url value from the configuration file when given a SIGHUP. This is
    particularly useful for allowing database credentials to rotate and
    signaling the controller to use the new credentials without the need for a
    restart. ([PR](https://github.com/hashicorp/boundary/pull/2422))
* Additional improvements to response time for listing sessions and targets
    ([PR](https://github.com/hashicorp/boundary/pull/2342)).

### Bug Fixes

* aws host catalog: Fix an issue where the request to list hosts could timeout
  on a large number of hosts
  ([Issue](https://github.com/hashicorp/boundary/issues/2224),
  [PR](https://github.com/hashicorp/boundary-plugin-host-aws/pull/17))
* aws host catalog: Fix an issue where filters could become unreadable in the UI
  if only one filter was created and was set by the CLI or directly via the API
  ([PR1](https://github.com/hashicorp/boundary/pull/2376),
  [PR2](https://github.com/hashicorp/boundary-plugin-host-aws/pull/16))
* aws host catalog: Use provided region for IAM calls in addition to EC2
  ([Issue](https://github.com/hashicorp/boundary/issues/2233),
  [PR](https://github.com/hashicorp/boundary-plugin-host-aws/pull/18))
* azure host catalog: Fix hosts not being found depending on the exact filter
  used because different filters return values with different casing
  ([PR](https://github.com/hashicorp/boundary-plugin-host-azure/pull/8))
* sessions: Fix an issue where sessions could not have more than one connection
  ([Issue](https://github.com/hashicorp/boundary/issues/2362),
  [PR](https://github.com/hashicorp/boundary/pull/2369))
* workers: Fix repeating error in logs when connected to HCP Boundary about an
  unimplemented HcpbWorkers call
  ([PR](https://github.com/hashicorp/boundary/pull/2361))
* workers: Fix a panic that could occur when `workers:create:worker-led` (e.g.
  via `boundary workers create worker-led`) was given an invalid token
  ([PR](https://github.com/hashicorp/boundary/pull/2388))
* workers: Add the ability to set API-based worker tags via the CLI
  ([PR](https://github.com/hashicorp/boundary/pull/2266))
* vault: Correctly handle Vault credential stores and libraries that are linked
  to an expired Vault token
  ([Issue](https://github.com/hashicorp/boundary/issues/2179),
  [PR](https://github.com/hashicorp/boundary/pull/2399))

## 0.10.3 (2022/08/30)

### Known Issues

* There is bug that prevents deleting an org in some circumstances. This can be
  worked around by first deleting all projects in the org, then deleting the
  org. This will be fixed in 0.11.0.

### Bug Fixes

* db: Fix an issue with migrations failing due to not updating the project_id
  value for the host plugin set
  ([Issue](https://github.com/hashicorp/boundary/issues/2349#issuecomment-1229953874),
  [PR](https://github.com/hashicorp/boundary/pull/2407)).

## 0.10.2 (2022/08/23)

### Known Issues

* There is bug that prevents deleting an org in some circumstances. This can be
  worked around by first deleting all projects in the org, then deleting the
  org. This will be fixed in 0.11.0.

### Security

* Fix security vulnerability CVE-2022-36130: Boundary up to 0.10.1 did not
  properly perform data integrity checks to ensure that host-set and
  credential-source resources being added to a target were associated with the
  same scope as the target. This could allow privilege escalation via allowing a
  user able to modify a target to provide connections to unintended hosts.
  [[HCSEC-2022-17](https://discuss.hashicorp.com/t/hcsec-2022017-boundary-allowed-access-to-host-sets-and-credential-sources-for-authorized-users-of-another-scope/43493)]

## 0.10.1 (2022/08/11)

### Bug Fixes

* db: Fix an issue with migrations affecting clusters that contain credential
  libraries or static credentials.
  ([Issue](https://github.com/hashicorp/boundary/issues/2349)),
  ([PR](https://github.com/hashicorp/boundary/pull/2351)).
* managed groups: Fix an issue where the `filter` field is not sent by admin UI
  ([PR](https://github.com/hashicorp/boundary-ui/pull/1238)).
* host sets: Fix an issue causing host sets to not display in UI when using the
  aws plugin ([PR](https://github.com/hashicorp/boundary-ui/pull/1251))
* plugins: Fixes regression from 0.9.0 causing a failure to start when using
  multiple KMS blocks of the same type
  ([PR1](https://github.com/hashicorp/go-secure-stdlib/pull/43),
  [PR2](https://github.com/hashicorp/boundary/pull/2346))
* cli: Fixed errors related to URL detection when passing in `-attr` or
  `-secret` values that contained colons
  ([PR](https://github.com/hashicorp/boundary/pull/2353))

## 0.10.0 (2022/08/10)

### Known Issues

* Migration to this version may fail if the cluster contains credential
  libraries. This will be fixed shortly in 0.10.1.

### New and Improved

* `ssh` Target Type With Credential Injection (HCP Boundary only): Boundary has
  gained a new `ssh` target type. Using this type, username/password or SSH
  private key credentials can be sourced from `vault` credential libraries or
  `static` credentials and injected into the SSH session between a client and
  end host. This allows users to securely SSH to remote hosts while never being
  in possession of a valid credential for that target host.
* SSH Private Key Credentials: There is now an `ssh_private_key` credential type
  that allows submitting a username/private key (and optional passphrase) to
  Boundary for use with credential injection or brokering workflows.
* `boundary connect ssh` Credential Brokering Enhancements: we have extended
  support into the `boundary connect ssh` helper for brokered credentials of
  `ssh_private_key` type; the command will automatically pass the credentials to
  the `ssh` process ([PR](https://github.com/hashicorp/boundary/pull/2267)).
* `boundary authenticate`, `boundary accounts`: Enables use of `env://` and
  `file://` syntax to specify location of a password
  ([PR](https://github.com/hashicorp/boundary/pull/2325))

### Bug Fixes

* cli: Correctly cleanup plugins after exiting `boundary dev`, `boundary server`
  and `boundary database init`
  ([Issue](https://github.com/hashicorp/boundary/issues/2332),
  [PR](https://github.com/hashicorp/boundary/pull/2333)).
* `boundary accounts change-password`: Fixed being prompted for confirmation of
  the current password instead of the new one
  ([PR](https://github.com/hashicorp/boundary/pull/2325))

### Deprecations/Changes

* API Module: Changed the return types that reference interfaces into their
  expected typed definition. Type casting is only allowed against interface
  types, therefore to mitigate compiler errors please remove any type casting
  done against the return values.
  ([Issue](https://github.com/hashicorp/boundary/issues/2122),
  [PR](https://github.com/hashicorp/boundary/pull/2238))
* Targets: Rename Application credentials to Brokered credentials
  ([PR](https://github.com/hashicorp/boundary/pull/2260)).
* Host plugins: Plugin-type host catalogs/sets/hosts now use typed prefixes for
  any newly-created resources. Existing resources will not be affected.
  ([PR](https://github.com/hashicorp/boundary/pull/2256))
* Credential stores: Static-type credential stores/credentials now use typed
  prefixes for any newly-created resources. Existing resources will not be
  affected. ([PR](https://github.com/hashicorp/boundary/pull/2256))
* Change of behavior on `-token` flag in CLI: Passing a token this way can
  reveal the token to any user or service that can look at process information.
  This flag must now reference a file on disk or an env var. Direct usage of the
  `BOUNDARY_TOKEN` env var is also deprecated as it can show up in environment
  information; the `env://` format now supported by the `-token` flag causes the
  Boundary process to read it instead of the shell so is safer.
  ([PR](https://github.com/hashicorp/boundary/pull/2327))
* Change of behavior on `-password` flag in CLI: The same change made above for
  `-token` has also been applied to `-password` or, for supporting resource
  types, `-current-password` and `-new-password`.
  ([PR](https://github.com/hashicorp/boundary/pull/2327))

## 0.9.1 (2022/07/06)

### New and Improved

* `azure` host plugin: Support multiple MSI identities
  ([PR](https://github.com/hashicorp/go-kms-wrapping/pull/97))

### Bug Fixes

* scheduler: Fix regression causing controller names of less than 10 characters
  to fail to register jobs
  ([PR](https://github.com/hashicorp/boundary/pull/2226)).
* sessions: Fix an additional case from the changes in the 0.8.x series that
  could result in sessions never moving from `canceling` state to terminated.
  ([PR](https://github.com/hashicorp/boundary/pull/2229))
* The plugin execution_dir configuration parameter is now respected by kms plugins too
  ([PR](https://github.com/hashicorp/boundary/pull/2239)).

### Deprecations/Changes

* sessions: The default connect limit for new sessions changed from 1 to unlimited (-1).
  Specific connection limits is an advanced feature of Boundary and this setting is
  more friendly for new users.
  ([PR](https://github.com/hashicorp/boundary/pull/2234))

## 0.9.0 (2022/06/20)

### Known Issues

* If a controller's defined name in a configuration file is less than 10
  characters, errors may be seen on startup related to registration of jobs.
  This is a regression in this version and will be fixed in the next release.

### New and Improved

* PKI Workers: This release introduces a new worker type `pki` which
  authenticates to Boundary using a new certificate-based method, allowing for
  worker deployment without using a shared KMS.
* Credentials: This release introduces a new credential store type `static`,
  which simply takes in a user-supplied credential and stores it (encrypted)
  directly in Boundary. Currently, the `static` credential store can hold
  credentials of type `username_password`. These credentials can act as
  credential sources for targets, similar to credential libraries from the
  `vault` credential store, and thus can be brokered to users at session
  authorization time. ([PR](https://github.com/hashicorp/boundary/pull/2174))
* `boundary connect` Credential Brokering Integration: we have extended integration
  into the `boundary connect` helpers. A new `sshpass` style has been added to the
  `ssh` helper, when used, if the credential contains a username/password and `sshpass`
  is installed, the command will automatically pass the credentials to the `ssh` process.
  Additionally, the default `ssh` helper will now use the `username` of the brokered credential.
  ([PR](https://github.com/hashicorp/boundary/pull/2191)).
* controller: Improve response time for listing sessions.
  This also creates a new periodic job that will delete terminated
  sessions after 1 hour.
  See Deprecations/Changes for some additional details.
  ([PR](https://github.com/hashicorp/boundary/pull/2160)).
* event filtering: Change event filters to use lowercase and snake case for data
  elements like the rest of Boundary filters do.
* ui: Use include_terminated flag for listing sessions.
  ([PR](https://github.com/hashicorp/boundary-ui/pull/1126)).
* ui: Add Quick Setup onboarding guide.
  ([PR](https://github.com/hashicorp/boundary-ui/pull/1140)).

### Bug Fixes

* The plugin execution_dir configuration parameter is now respected.
  ([PR](https://github.com/hashicorp/boundary/pull/2183)).
* ui: Fix Users page not updating fields correctly.
  ([PR](https://github.com/hashicorp/boundary-ui/pull/1105)).

### Deprecations/Changes

* Targets: Removes support for `credential libraries` with respect to Target resources.
  The `library` `fields` and `actions` were deprecated in [Boundary 0.5.0](#050-20210802),
  please use `credential sources` instead. See changelog referenced above for
  more details ([PR](https://github.com/hashicorp/boundary/pull/1533)).
* Credential Libraries: The `user_password` credential type has been renamed to
  `username_password` to remove any inconsistency over what the credential type is.
  All existing `user_password` typed credential libraries will be migrated to
  `username_password` ([PR](https://github.com/hashicorp/boundary/pull/2154)).
* controller: Change the default behavior of the session list endpoint
  to no longer include sessions in a terminated state and introduces
  a new query parameter/cli flag to include the terminated sessions.
  This also removes the connection information from the list response.
  ([PR](https://github.com/hashicorp/boundary/pull/2160)).
* Anonymous user permissions: In order to reduce the risk of accidental and
  unintended granting of permissions to anonymous users, the permissions system
  now only allows certain actions on certain resources to be assigned to the
  anonymous user; currently these are the same permissions as assigned in
  Boundary's default role permissions. If other use-cases arise this list can be
  expanded. See [the
  documentation](https://www.boundaryproject.io/docs/concepts/security/permissions/assignable-permissions)
  for more details.

## 0.8.1 (2022/05/13)

### Bug Fixes

* controller: Do not shut down cluster listener when it receives an invalid
  packet ([Issue](https://github.com/hashicorp/boundary/issues/2072),
  [PR](https://github.com/hashicorp/boundary/pull/2073))
* session: update cancel_session() function to check for terminated state
  ([Issue](https://github.com/hashicorp/boundary/issues/2064),
  [PR](https://github.com/hashicorp/boundary/pull/2065))

## 0.8.0 (2022/05/03)

### New and Improved
* metrics: Provide metrics for controllers and workers
* controller: Add health endpoint ([PR](https://github.com/hashicorp/boundary/pull/1882))
* controller: Improve response time for listing sessions and targets.
  ([PR](https://github.com/hashicorp/boundary/pull/2049))
* ui: Add support for worker filters in targets
* ui: Add manual refresh button in sessions list
* Audit events are no longer a WIP ([PR](https://github.com/hashicorp/boundary/pull/2031)).

### Bug Fixes

* worker: create new error to prevent `event.newError: missing error: invalid
  parameter` and handle session cancel with no TOFU token
  ([Issue](https://github.com/hashicorp/boundary/issues/1902),
  [PR](https://github.com/hashicorp/boundary/pull/1929))
* controller: Reconcile DEKs with existing scopes
  ([Issue](https://github.com/hashicorp/boundary/issues/1856),
  [PR](https://github.com/hashicorp/boundary/pull/1976))
* controller: Fix for retrieving sessions that could result in incomplete
  results when there is a large number (10k+) of sessions.
  ([PR](https://github.com/hashicorp/boundary/pull/2049))
* session: update session state trigger to prevent transitions to invalid states
  ([Issue](https://github.com/hashicorp/boundary/issues/2040),
  [PR](https://github.com/hashicorp/boundary/pull/2046))

## 0.7.6 (2022/03/15)

### Bug Fixes

* sessions: Sessions and session connections have been refactored to better
isolate transactions and prevent resource contention that caused deadlocks.
([Issue](https://github.com/hashicorp/boundary/issues/1812),
  [PR](https://github.com/hashicorp/boundary/pull/1919))
* scheduler: Fix bug that causes erroneous logs when racing controllers
  attempted to run jobs
  ([Issue](https://github.com/hashicorp/boundary/issues/1903),
  [PR](https://github.com/hashicorp/boundary/pull/1914)).

## 0.7.5 (2022/02/17)

### New and Improved

* cli: Update authentication examples to remove password flag and make
  subcommend selection a bit clearer
  ([PR](https://github.com/hashicorp/boundary/pull/1835))
* Data Warehouse: Add addresses on plugin based hosts to the database warehouse.
  3 new dimension tables have been added including `wh_network_address_group`
  (which is now referenced by `wh_host_dimension`),
  `wh_network_address_dimension`, and `wh_network_address_group_membership`.
  ([PR](https://github.com/hashicorp/boundary/pull/1855))
* ui: Add support for dynamic host catalog. AWS and Azure plugin-based CRUD operations.

### Bug Fixes

* targets: Specifying a plugin based host id when authorizing a session
  now works. ([PR](https://github.com/hashicorp/boundary/pull/1853))
* targets: DNS names are now properly parsed when selecting an endpoint
  for authorizing a session.
  ([PR](https://github.com/hashicorp/boundary/pull/1849))
* hosts: Static hosts now include the host sets they are in.
  ([PR](https://github.com/hashicorp/boundary/pull/1828))

## 0.7.4 (2022/01/18)

### Deprecations/Changes

* In newly-created scopes, if default role creation is not disabled, the roles
  will now contain a grant to allow listing targets. This will still be subject
  to listing visibility rules, so only targets the user is granted some action
  on (such as `authorize-session`) will be returned.

### New and Improved

* config: The `description` field for workers now supports being set
  from environment variables or a file on disk
  ([PR](https://github.com/hashicorp/boundary/pull/1783))
* config: The `max_open_connections` field for the database field in controllers now supports being set
  from environment variables or a file on disk
  ([PR](https://github.com/hashicorp/boundary/pull/1776))
* config: The `execution_dir` field for plugins now supports being set from environment variables
  or a file on disk.([PR](https://github.com/hashicorp/boundary/pull/1772))
* config: Add support for reading worker controllers off of environment
  variables as well as files. ([PR](https://github.com/hashicorp/boundary/pull/1765))
* config: The `description` field for controllers now supports being set
  from environment variables or a file on disk
  ([PR](https://github.com/hashicorp/boundary/pull/1766))
* config: Add support for reading worker tags off of environment variables
  as well as files. ([PR](https://github.com/hashicorp/boundary/pull/1758))
* config: Add support for go-sockaddr templates to Worker and Controller
  addresses. ([PR](https://github.com/hashicorp/boundary/pull/1731))
* controllers/workers: Add client IP to inbound request information which is included in
  Boundary events ([PR](https://github.com/hashicorp/boundary/pull/1678))
* host: Plugin-based host catalogs will now schedule updates for all
  of its host sets when its attributes are updated.
  ([PR](https://github.com/hashicorp/boundary/pull/1736))
* scopes: Default roles in newly-created scopes now contain a grant to allow
  listing targets. ([PR](https://github.com/hashicorp/boundary/pull/1803))
* plugins/aws: AWS plugin based hosts now include DNS names in addition to the
  IP addresses they already provide.

### Bug Fixes
* session: Fix duplicate sessions and invalid session state transitions. ([PR](https://github.com/hashicorp/boundary/pull/1793))

## 0.7.3 (2021/12/16)

### Bug Fixes

* target: Fix permission bug which prevents the UI from being able to add and remove
  host sources on a target. ([PR](https://github.com/hashicorp/boundary/pull/1794))
* credential: Fix panic during credential issue when a nil secret is received. This can
  occur when using the Vault KV backend which returns a nil secret and no error if the
  secret does not exist. ([PR](https://github.com/hashicorp/boundary/pull/1798))

## 0.7.2 (2021/12/14)

### Security

* Boundary now uses Go 1.17.5 to address a security vulnerability (CVE-2021-44716) where
  an attacker can cause unbounded memory growth in a Go server accepting HTTP/2 requests.
  See the [Go announcement](https://groups.google.com/g/golang-announce/c/hcmEScgc00k) for
  more details. ([PR](https://github.com/hashicorp/boundary/pull/1789))

## 0.7.1 (2021/11/18)

### Bug Fixes

* db: Fix panic invoking the CLI on Windows. Some changes to how the binary is
  initialized resulted in running some functions on every startup that looked
  for some embedded files. However, Go's embed package does not use OS-specific
  path separators, so a mismatch between path separators caused a failure in the
  function. ([PR](https://github.com/hashicorp/boundary/pull/1733))

## 0.7.0 (2021/11/17)

### Deprecations/Changes

* tls: Boundary's support for TLS 1.0/1.1 on the API listener was broken. Rather
  than fix this, we are simply not supporting TLS 1.0/1.1 as they are insecure.

### New and Improved

* Boundary now supports dynamic discovery of host resources using our (currently
  internal) new plugin system. See the
  [documentation](https://www.boundaryproject.io/docs) for configuration
  instructions. Currently, only Azure and AWS are supported, but more providers
  will be following in future releases.
* workers: The existing worker connection replay prevention logic has been
  enhanced to be more robust against attackers that have decryption access to
  the shared `worker-auth` KMS key
  ([PR](https://github.com/hashicorp/boundary/pull/1641))

### Bug Fixes

* tls: Support TLS 1.2 for more clients. This was broken for some clients due to
  a missing mandated cipher suite of the HTTP/2 (`h2`) specification that could
  result in no shared cipher suites between the Boundary API listener and those
  clients. ([PR](https://github.com/hashicorp/boundary/pull/1637))
* vault: Fix credential store support when using Vault namespaces
  ([Issue](https://github.com/hashicorp/boundary/issues/1597),
  [PR](https://github.com/hashicorp/boundary/pull/1660))

## 0.6.2 (2021/09/27)

### Deprecations/Changes

* permissions: Fix bug in _Host Sets_ service that authenticated requests
  againist incorrect grant actions. This bug affects the _SetHosts_, _AddHosts_
  and _RemoveHosts_ paths that do not have wildcard (`*`) action grants.
  If affected, please update grant actions as follows:
* * `set-host-sets` -> `set-hosts`
* * `add-host-sets` -> `add-hosts`
* * `remove-host-sets` -> `remove-hosts`
  ([PR](https://github.com/hashicorp/boundary/pull/1549)).
* Removes support for the `auth-methods/<id>:authenticate:login` action that was
  deprecated in [Boundary 0.2.0](#020-20210414), please use
  `auth-methods/<id>:authenticate` instead.
  ([PR](https://github.com/hashicorp/boundary/pull/1534)).
* Removes support for the `credential` field within `auth-methods/<id>:authenticate`
  action. This field was deprecated in [Boundary 0.2.0](#020-20210414), please use
  `attributes` instead.
  ([PR](https://github.com/hashicorp/boundary/pull/1534)).

## 0.6.1 (2021/09/14)

### Bug Fixes

* grants: Fix issue where `credential-store`, `credential-library`, and
  `managed-group` would not be accepted as specific `type` values in grant
  strings. Also, fix authorized actions not showing `credential-store` values in
  project scope output. ([PR](https://github.com/hashicorp/boundary/pull/1524))
* actions: Fix `sessions` collection actions not being visible when reading a
  scope ([PR](https://github.com/hashicorp/boundary/pull/1527))
* credential stores: Fix credential stores not showing authorized collection
  actions ([PR](https://github.com/hashicorp/boundary/pull/1530))

## 0.6.0 (2021/09/03)

### New and Improved

* ui: Reflect user authorized actions in the UI:  users now see only actionable
  items for which they have permissions granted.
* ui: Icons refreshed for a friendlier look and feel.

### Bug Fixes

* controller: Fix issue with recursive listing across services when using the
  unauthenticated user (`u_anon`) with no token and the list was started in a
  scope where the user does not have permission
  ([PR](https://github.com/hashicorp/boundary/pull/1478))
* grants: Fix grant format `type=<type>;output_fields=<fields>` with no action
  specified. In some code paths this format would trigger an error when
  validating even though it is correctly handled within the ACL code.
  ([PR](https://github.com/hashicorp/boundary/pull/1474))
* targets: Fix panic when using `boundary targets authorize-session`
  ([Issue](https://github.com/hashicorp/boundary/issues/1488),
  [PR](https://github.com/hashicorp/boundary/pull/1496))

## 0.5.1 (2021/08/16)

### New and Improved

* Data Warehouse: Add OIDC auth method and accounts to the database warehouse.
  Four new columns have been added to the `wh_user_dimension` table:
  `auth_method_external_id`, `auth_account_external_id`,
  `auth_account_full_name`, and `auth_account_email`.
  ([PR](https://github.com/hashicorp/boundary/pull/1455))

### Bug Fixes

* events: Fix panic when using the `hclog-text` event's format.
  ([PR](https://github.com/hashicorp/boundary/pull/1456))
* oidc managed groups: Allow colons in selector paths
  ([PR](https://github.com/hashicorp/boundary/pull/1453))

## 0.5.0 (2021/08/02)

### Deprecations/Changes

* With respect to Target resources, two naming changes are taking place. Note
  that these are not affecting the resources themselves, only the fields on
  Target resources that map them to targets:
* * _Credential Libraries_: In Target definitions, the field referring to
    attached credential libraries is being renamed to the more abstract
    _credential sources_. In the future Boundary will gain the ability to
    internally store static credentials that are not generated or fetched
    dynamically, and the _sources_ terminology better reflects that the IDs
    provided are a source of credentials, whether via dynamic generation or via
    the credentials themselves. This will allow a paradigm similar to
    `principals` with roles, where the principal IDs can be a users, groups, and
    managed groups, rather than having them split out, and should result in an
    easier user experience once those features roll out compared to having
    separate flags and fields. In this 0.5 release the Boundary CLI has gained
    parallel `application-credential-source` flags to the existing
    `application-credential-library` flags, as well as `boundary targets
    add/remove/set-credential-sources` commands that parallel `boundary targets
    add/remove/set-credential-libraries` commands. This parallelism extends to
    the API actions and the grants system. In 0.6, the _library_ versions of
    these commands, flags, and actions will be removed.
* * _Host Sets_: Similarly, in Target definitions, the field referring to
    attached host sets is being renamed to the more abstract _host sources_. In
    the future Boundary will allow attaching some host types directly, and
    possibly other mechanisms for gathering hosts for targets, so the _sources_
    terminology better reflects that the IDs provided are a source of hosts,
    whether via sets or via the hosts themselves. Like with credential sources,
    in this 0.5 release the Boundary CLI and API have gained parallel API
    actions and fields, and the _set_ versions of these will be removed in 0.6.

### New and Improved

* OIDC Accounts: When performing a `read` on an `oidc` type account, the
  original token and userinfo claims are provided in the output. This can make
  it significantly easier to write filters to create [managed
  groups](https://www.boundaryproject.io/docs/concepts/filtering/oidc-managed-groups).
  ([PR](https://github.com/hashicorp/boundary/pull/1419))
* Controllers will now mark connections as closed in the database if the worker
  has not reported its status; this can be seen as the controller counterpart to
  the worker-side session cleanup functionality released in 0.4.0. As with the
  worker, the timeout for this behavior is 15s.
* Workers will shut down connections gracefully upon shutdown of the worker,
  both closing the connection and sending a request to mark the connection as
  closed in the database.
* Pressing CTRL-C (or sending a SIGINT) when Boundary is already shutting
  down due to a CTRL-C or interrupt will now cause Boundary to immediately shut
  down non-gracefully. This may leave various parts of the Boundary deployment
  (namely sessions or connections) in an inconsistent state.

* Events: Boundary has moved from writing hclog entries to emitting events.
  There are four types of Boundary events: `error`, `system`, `observation` and
  `audit`. All events are emitted as
  [cloudevents](https://github.com/cloudevents/spec/blob/v1.0.1/spec.md) and we
  support both a `cloudevents-json` format and custom Boundary
  `cloudevents-text` format.

  **Notes**:
  * There are still a few lingering hclog bits within Boundary. If you wish to
    only output json from Boundary logging/events then you should specify both
    `"-log-format json"` and `"-event-format cloudevents-json"` when starting
    Boundary.
  * Filtering events: hclog log levels have been replaced by optional sets
    of allow and deny event
    [filters](https://www.boundaryproject.io/docs/concepts/filtering) which are
    specified via configuration, or in the case of "boundary dev" there are new
    new cmd flags.
  * Observation events are MVP and contain a minimal set of observations about a
    request. Observations are aggregated for each request, so only one
    observation event will be emitted per request. We anticipate that a rich set
    of aggregate data about each request will be developed over time.
  * Audit events are a WIP and will only be emitted if they are both enabled
    and the env var `BOUNDARY_DEVELOPER_ENABLE_EVENTS` equals true.  We
    anticipate many changes for audit events before they are generally available
    including what data is included and different options for
    redacting/encrypting that data.


  PRs:
    [hclog json,text formats](https://github.com/hashicorp/boundary/pull/1440),
    [log adapters](https://github.com/hashicorp/boundary/pull/1434),
    [unneeded log deps](https://github.com/hashicorp/boundary/pull/1433),
    [update eventlogger](https://github.com/hashicorp/boundary/pull/1411),
    [convert from hclog to events](https://github.com/hashicorp/boundary/pull/1409),
    [event filtering](https://github.com/hashicorp/boundary/pull/1404),
    [cloudevents node](https://github.com/hashicorp/boundary/pull/1390),
    [system events](https://github.com/hashicorp/boundary/pull/1360),
    [convert errors to events](https://github.com/hashicorp/boundary/pull/1358),
    [integrate events into servers](https://github.com/hashicorp/boundary/pull/1355),
    [event pkg name](https://github.com/hashicorp/boundary/pull/1284),
    [events using ctx](https://github.com/hashicorp/boundary/pull/1277),
    [add eventer](https://github.com/hashicorp/boundary/pull/1276),
    [and base event types](https://github.com/hashicorp/boundary/pull/1275)
### Bug Fixes

* config: Fix error when populating all `kms` purposes in separate blocks (as
  well as the error message)
  ([Issue](https://github.com/hashicorp/boundary/issues/1305),
  [PR](https://github.com/hashicorp/boundary/pull/1384))
* server: Fix panic on worker startup failure when the server was not also
  configured as a controller
  ([PR](https://github.com/hashicorp/boundary/pull/1432))

### New and Improved

* docker: Add support for muti-arch docker images (amd64/arm64) via Docker buildx

## 0.4.0 (2021/06/29)

### New and Improved

* Credential Stores: This release introduces Credential Stores, with the first
  implementation targeting Vault. A credential store can be created that accepts
  a Vault periodic token (which it will keep refreshed) and connection
  information allowing it to make requests to Vault.
* Credential Libraries: This release introduces Credential Libraries, with the
  first implementation targeting Vault. Credential libraries describe how to
  make a request to fetch a credential from the credential store. The first
  credential library is the `generic` type that takes in a user-defined request
  body to send to Vault and thus can work for any type of Vault secrets engine.
  When a credential library is used to fetch a credential, if the credential
  contains a lease, Boundary will keep the credential refreshed, and revoke the
  credential when the session that requested it is finished.
* Credential Brokering: Credential libraries can be attached to targets; when a
  session is authorized against that target, a credential will be fetched from
  the library that is then relayed to the client. The client can then use this
  information to make a connection, allowing them to gain the benefit of dynamic
  credential generation from Vault, but without needing their own Vault
  login/token (see NOTE below).
* `boundary connect` Credential Brokering Integration: Additionally, we have
  started integration into the `boundary connect` helpers, starting in this
  release with the Postgres helper; if the credential contains a
  username/password and `boundary connect postgres` is the helper being used,
  the command will automatically pass the credentials to the `psql` process.
* The worker will now close any existing proxy connections it is handling when
  it cannot make a status request to the controller. The timeout for this
  behavior is currently 15 seconds.

NOTE: When using credential brokering, remember that if the user can connect
directly to the end resource, they can use the brokered username and password
via that direct connection to skip Boundary. This isn't any different from
normal Boundary behavior (if a user can directly connect, they can bypass
Boundary) but it's worth repeating.

### Bug Fixes

* scheduler: removes a Postgres check constraint, on the length of the controller name,
  causing an error when the scheduler attempts to run jobs
  ([Issue](https://github.com/hashicorp/boundary/issues/1309),
  [PR](https://github.com/hashicorp/boundary/pull/1310)).
* Docker: update entrypoint script to handle more Boundary subcommands for
  better UX

## 0.3.0 (2021/06/08)

### Deprecations/Changes

* `password` account IDs: When the `oidc` auth method came out, accounts were
  given the prefix `acctoidc`. Unfortunately, accounts in the `password` method
  were using `apw`...oops. We're standardizing on `acct` and have updated the
  `password` method to generate new IDs with `acctpw` prefixes.
  Previously-generated prefixes will continue to work.

### New and Improved

* oidc: The new Managed Groups feature allows groups of accounts to be created
  based on an authenticating user's JWT or User Info data. This data uses the
  same filtering syntax found elsewhere in Boundary to provide a rich way to
  specify the criteria for group membership. Once defined, authenticated users
  are added to or removed from these groups as appropriateds each time they
  authenticate. These groups are treated like other role principals and can be
  added to roles to provide grants to users.
* dev: Predictable IDs in `boundary dev` mode now extend to the accounts created
  in the default `password` and `oidc` auth methods.
* mlock: Add a Docker entrypoint script and modify Dockerfiles to handle mlock
  in a fashion similar to Vault
  ([PR](https://github.com/hashicorp/boundary/pull/1269))

## 0.2.3 (2021/05/21)

### Deprecations/Changes

* The behavior when `cors_enabled` is not specified for a listener is changing
  to be equivalent to a `cors_allowed_origins` value of `*`; that is, accept all
  origins. This allows Boundary, by default, to have the admin UI and desktop
  client work without further specification of origins by the operator. This is
  only affecting default behavior; if `cors_enabled` is explicitly set to
  `true`, the behavior will be the same as before. This had been changed in
  v0.2.1 due to a bug found in v0.2.0 that caused all origins to always be
  allowed, but fixing that bug exposed that the default behavior was difficult
  for users to configure to simply get up and running.
* If a `cancel` operation is run on a session already in a canceling or
  terminated state, a `200` and the session information will be returned instead
  of an error.

### New and Improved

* sessions: Return a `200` and session information when canceling an
  already-canceled or terminated session
  ([PR](https://github.com/hashicorp/boundary/pull/1243))

### Bug Fixes

* cors: Change the default allowed origins when `cors_enabled` is not specified
  to be `*`. ([PR](https://github.com/hashicorp/boundary/pull/1249))

## 0.2.2 (2021/05/17)

### New and Improved

* Inline OIDC authentication flow:  when the OIDC authentication flow succeeds,
  the third-party provider browser window is automatically closed and the user
  is returned to the admin UI.

### Bug Fixes

* oidc: If provider returns an `aud` claim as a `string` or `[]string`,
  Boundary will properly parse the claims JSON.
  ([Issue](https://github.com/hashicorp/cap/issues/37),
  [PR](https://github.com/hashicorp/boundary/pull/1231))
* sessions: Clean up connections that are dangling after a worker dies (is
  restarted, powered off, etc.) This fixes some cases where a session never goes
  to `terminated` state because connections are not properly marked closed.
  ([Issue 1](https://github.com/hashicorp/boundary/issues/894), [Issue
  2](https://github.com/hashicorp/boundary/issues/1055),
  [PR](https://github.com/hashicorp/boundary/pull/1220))
* sessions: Add some missing API-level checks when session cancellation was
  requested. It's much easier than interpreting the domain-level check failures.
  ([PR](https://github.com/hashicorp/boundary/pull/1223))
* authenticate: When authenticating with OIDC and `json` format output, the
  command will no longer print out a notice that it's opening your web browser
  ([Issue](https://github.com/hashicorp/boundary/issues/1193),
  [PR](https://github.com/hashicorp/boundary/pull/1213))

## 0.2.1 (2021/05/05)

### Deprecations/Changes

* API `delete` actions now result in a `204` status code and no body when
  successful. This was not the case previously due to a technical limitation
  which has now been solved.
* When using a `delete` command within the CLI we now either show success or
  treat the `404` error the same as any other `404` error, that is, it results
  in a non-zero status code and an error message. This makes `delete` actions
  behave the same as other commands, all of which pass through errors to the
  CLI. Given `-format json` capability, it's relatively easy to perform a check
  to see whether an error was `404` or something else from within scripts, in
  conjunction with checking that the returned status code matches the API error
  status code (`1`).
* When outputting from the CLI in JSON format, the resource information under
  `item` or `items` (depending on the action) now exactly matches the JSON sent
  across the wire by the controller, as opposed to matching the Go SDK
  representation which could result in some extra fields being shown or fields
  having Go-specific types. This includes `delete` actions which previously
  would show an object indicating existence, but now show no `item` on success
  or the API's `404` error.
* Permissions in new scope default roles have been updated to include support
  for `list`, `read:self`, and `delete:self` on `auth-token` resources. This
  allows a user to list and manage their own authentication tokens. (As is the
  case with other resources, `list` will still be limited to returning tokens on
  which the user has authorization to perform actions, so granting this
  capability does not automatically give user the ability to list other users'
  authentication tokens.)

### New and Improved

* permissions: Improving upon the work put into 0.2.0 to limit the fields that
  are returned when listing as the anonymous user, grants now support a new
  `output_fields` section. This takes in a comma-delimited (or in JSON format,
  array) set of values that correspond to the JSON fields returned from an API
  call (for listing, this will be applied to each resource under the `items`
  field). If specified for a given ID or resource type (and scoped to specific
  actions, if included), only the given values will be returned in the output.
  If no `output_fields` are specified, the defaults are used. For authenticated
  users this defaults to all fields; for `u_anon` this defaults to the fields
  useful for navigating to and authenticating to the system. In either case,
  this is overridable. See the [permissions
  documentation](https://www.boundaryproject.io/docs/concepts/security/permissions)
  for more information on why and when to use this. This currently only applies
  to top-level fields in the response.
* cli/api/sdk: Add support to request additional OIDC claims scope values from
  the OIDC provider when making an authentication request.
  ([PR](https://github.com/hashicorp/boundary/pull/1175)).

  By default, Boundary only requests the "openid" claims scope value. Many
  providers, like Okta and Auth0 for example, will not return the standard claims
  of email and name when you request the default claims scope (openid).

  Boundary uses the standard email and name claims to populate an OIDC
  account's `Email` and `FullName` attributes. If you'd like these account
  attributes populated, you'll need to reference your OIDC provider's documentation
  to learn which claims scopes are required to have these claims returned during
  the authentication process.

  Boundary now provides a new OIDC auth method parameter `claims_scopes` which
  allows you to add multiple additional claims scope values to an OIDC auth
  method configuration.

  For information on claims scope values see: [Scope Claims in the OIDC
  specification](https://openid.net/specs/openid-connect-core-1_0.html#ScopeClaims)

* cli: Match JSON format output with the across-the-wire API JSON format
  ([PR](https://github.com/hashicorp/boundary/pull/1155))
* api: Return `204` instead of an empty object on successful `delete` operations
  ([PR](https://github.com/hashicorp/boundary/pull/1155))
* actions: The new `no-op` action allows a grant to be given to a principals
  without conveying any actionable result. Since resources do not appear in list
  results if the principal has no actions granted on that resource, this can be
  used to allow principals to see values in list results without also giving
  `read` or other capabilities on the resources. The default scope permissions
  have been updated to convey `no-op,list` instead of `read,list`.
  ([PR](https://github.com/hashicorp/boundary/pull/1138))
* cli/api/sdk: User resources have new attributes for:
  * Primary Account ID
  * Login Name
  * Full Name
  * Email

  These new user attributes correspond to attributes from the user's primary
  auth method account. These attributes will be empty when the user has no
  account in the primary auth method for their scope, or there is no designated
  primary auth method for their scope.
* cli: Support for reading and deleting the user's own token via the new
  `read:self` and `delete:self` actions on auth tokens. If no token ID is
  provided, the stored token's ID will be used (after prompting), or `"self"`
  can be set as the value of the `-id` parameter to trigger this behavior
  without prompting. ([PR](https://github.com/hashicorp/boundary/pull/1162))
* cli: New `logout` command deletes the current token in Boundary and forgets it
  from the local system credential store, respecting `-token-name`
  ([PR](https://github.com/hashicorp/boundary/pull/1134))
* config: The `name` field for workers and controllers now supports being set
  from environment variables or a file on disk
  ([PR](https://github.com/hashicorp/boundary/pull/1181))

### Bug Fixes

* cors: Fix allowing all origins by default
  ([PR](https://github.com/hashicorp/boundary/pull/1134))
* cli: It is now an error to run `boundary database migrate` on an uninitalized db.
  Use `boundary database init` instead.
  ([PR](https://github.com/hashicorp/boundary/pull/1184))
* cli: Correctly honor the `-format` flag when running `boundary database init`
  ([PR](https://github.com/hashicorp/boundary/pull/1204))

## 0.2.0 (2021/04/14)

### Known Issues

* By default, CORS support will allow all origins. This is due to a bug in how
  the set of allowed origins was processed, in conjunction with changes to CORS
  behavior to automatically include the origin of the Desktop Client. This will
  be fixed in 0.2.1. In the meantime, this can be worked around by either
  explicitly disabing CORS with `cors_enabled = false` in the `listener` config
  block with purpose `api`; or setting a `cors_allowed_origins` field to have
  values other than `serve://boundary` (including values that do not map to any
  real origin).

### Deprecations/Changes

* The `auth-methods/<id>:authenticate:login` action is deprecated and will be
  removed in a few releases. (Yes, this was meant to deprecate the
  `authenticate` action; apologies for going back on this!) To better support
  future auth methods, and especially the potential for plugins, rather than
  defining custom actions on the URL path the `authenticate` action will consume
  both a map of parameters but also a `command` parameter that specifies the
  type of command. This allows workflows that require multiple steps, such as
  OIDC, to not require custom subactions. Additionally, the `credentials` map in
  the `authenticate` action has been renamed `attributes` to better match other
  types of resources. `credentials` will still work for now but will be removed
  in a few releases. Finally, in the Go SDK, the `Authenticate` function now
  requires a `command` value to be passed in.
* Related to the above change, the output of an API
  `auth-methods/<id>:authenticate` call will return the given `command` value
  and a map of attributes that depend on the given command. On the SDK side, the
  output of the `Authenticate` function returns a map, from which a concrete
  type can be easily umarshaled (see the updated `authenticate password` command
  for an example).
* Anonymous scope/auth method listing: When listing auth methods and scopes
  without authentication (that is, as the anonymous user `u_anon`), only
  information necessary for navigation to an auth method and authenticating to
  the auth method is now output. Granting `u_anon` list access to other resource
  types will not currently filter any information out.

### New and Improved

* cli/api/sdk: New OIDC auth method type added with support for create, read,
  update, delete, and list (see new cli `oidc` subcommands available on CRUDL
  operations for examples), as well as the ability to authenticate against it
  via the SDK, CLI, admin UI, and desktop client.
  ([PR](https://github.com/hashicorp/boundary/pull/1090))
* server: When performing recursive listing, `list` action is no longer required
  to be granted to the calling user. Instead, the given scope acts as the root
  point (so only results under that scope will be shown), and `list` grant is
  evaluated per-scope. ([PR](https://github.com/hashicorp/boundary/pull/1016))
* database init: If the database is already initialized, return 0 as the exit
  code. This matches how the `database migrate` command works.
  ([PR](https://github.com/hashicorp/boundary/pull/1033))

### Bug Fixes

* server: Roles for auto generated scopes are now generated at database init.
  ([PR](https://github.com/hashicorp/boundary/pull/996))
* cli: Don't panic on certain commands when outputting in `json` format
  ([Issue](https://github.com/hashicorp/boundary/pull/992),
  [PR](https://github.com/hashicorp/boundary/pull/1095))

## 0.1.8 (2021/03/10)

### Known Issues

These are specific known issues in the release that we feel are impactful enough
to call out in this changelog. The full set of open issues is on GitHub.

* cli: When authenticating, changing a password, or a couple of other specific
  actions on the CLI, if the output format is specified as `json`, the command
  will panic (after the API call executes). This is due to a preexisting bug
  that was exposed by the JSON changes described in the changes section below.
  Although most of our CLI-level tests operate on `json`-format output, because
  our CLI-level tests use the token helper during execution, the authentication
  test was using the normal table output since the output was ignored anyways.
  As a result, our CLI tests did not catch this panic. Our apologies, and we
  will fix this in the next release.
* Initially Created Scopes: Starting in 0.1.6, When initial scopes are created
  when executing `boundary database init`, the associated admin roles aren't
  created. The intended behavior is to have a role which granted the auto
  created admin the grant `"id=*;type=*;actions=*"` for each auto generated
  scope.  To set your data to the intended state you can add a role for the
  admin user in the generated scopes.  An outline of the steps to do this can
  be found in this
  [gist](https://gist.github.com/talanknight/98492dc68d894f67742086eb41fdb506).
  This will be fixed in the next release.

### Changes/Deprecations

* sdk (Go API library): A few functions have changed places. Notably, instead of
  `ResponseMap()` and `ResponseBody()`, resources simply expose `Response()`.
  This higher-level response object contains the map and body, and also exposes
  `StatusCode()` in place of indivdidual resources.
  ([PR](https://github.com/hashicorp/boundary/pull/962))
* cli: In `json` output format, a resource item is now an object under the
  top-level key `item`; a list of resource items is now an list of objects under
  the top-level key `items`. This preserves the top level for putting in other
  useful information later on (and the HTTP status code is included now).
  ([PR](https://github.com/hashicorp/boundary/pull/962))
* cli: In `json` output format, errors are now serialized as a JSON object with
  an `error` key instead of outputting normal text
  ([PR](https://github.com/hashicorp/boundary/pull/962))
* cli: All errors, including API errors, are now written to `stderr`. Previously
  in the default table format, API errors would be written to `stdout`.
  ([PR](https://github.com/hashicorp/boundary/pull/962))
* cli: Error return codes have been standardized across CLI commands. An error
  code of `1` indicates an error generated from the actual controller API; an
  error code of `2` is an error encountered due to the CLI command's logic; and
  an error code of `3` indicates an error that was caused due to user input to
  the command. (There is some nuance sometimes whether an error is really due to
  user input or not, but we attempt to be consistent.)
  ([PR](https://github.com/hashicorp/boundary/pull/976))

### New and Improved

* list filtering: Listing now supports filtering results before being returned
  to the user. The filtering takes place server side and uses boolean
  expressions against the JSON representation of returned items. See [the
  documentation](https://www.boundaryproject.io/docs/concepts/filtering/resource-listing)
  for more details. ([PR 1](https://github.com/hashicorp/boundary/pull/952))
  ([PR 2](https://github.com/hashicorp/boundary/pull/957))
  ([PR 3](https://github.com/hashicorp/boundary/pull/967))
* server: Officially support reloading TLS parameters on `SIGHUP`. (This likely
  worked before but wasn't fully tested.)
  ([PR](https://github.com/hashicorp/boundary/pull/959))
* server: On `SIGHUP`, [worker
  tags](https://www.boundaryproject.io/docs/configuration/worker#tags) will be
  re-parsed and new values used
  ([PR](https://github.com/hashicorp/boundary/pull/959))
* server: In addition to the existing `tls_min_version` listener configuration
  value, `tls_max_version` is now supported. This should generally be left blank
  but can be useful for situations where e.g. a load balancer has broken TLS 1.3
  support, or does not support TLS 1.3 and flags it as a disallowed value.

## 0.1.7 (2021/02/16)

*Note:* This release fixes an upgrade issue affecting users on Postgres 11
upgrading to 0.1.5 or 0.1.6 and makes a modification to the `boundary dev`
environment. It is otherwise identical to 0.1.6; see the entry for that version
for more details.

### Changes/Deprecations

* `boundary dev` now uses Postgres 11 by default, rather than Postgres 12.

### Bug Fixes

* server: Fix an issue with migrations affecting Postgres 11
  ([PR](https://github.com/hashicorp/boundary/pull/940))

## 0.1.6 (2021/02/12)

### Changes/Deprecations

* authentication: The `auth-methods/<id>:authenticate` action is deprecated and
  will be removed in a few releases. Instead, each auth method will define its
  own action or actions that are valid. This is necessary to support multi-step
  authentication schemes in upcoming releases. For the `password` auth method,
  the new action is `auth-methods/<id>:authenticate:login`.
* permissions: Update some errors to make them more descriptive, and disallow
  permissions in some forms where they will never take effect, preventing
  possible confusion (existing grants already saved to the database will not be
  affected as this is only filtered when grants are added/set on a role):
  * `id=<some_id>;actions=<some_actions>` where one of the actions is `create`
    or `list`. By definition this format operates only on individual resources
    so `create` and `list` will never work
  * `type=<some_type>;actions=<some_actions>` where one of the actions is _not_
    `create` or `list`. This format operates only on collections so assigning
    more actions this way will never work
* CORS: CORS is now turned on by default when running with `boundary server`
  with a `cors_allowed_origins` value of `serve://boundary`. You can disable it
  with `cors_enabled = false`, or if you want to change parameters, set
  `cors_enabled = true` and the other related configuration values.

### New and Improved

* server: When running single-server mode and `controllers` is not specified in
  the `worker` block, use `public_cluster_addr` if given
  ([PR](https://github.com/hashicorp/boundary/pull/904))
* server: `public_cluster_addr` in the `controller` block can now be specified
  as a `file://` or `env://` URL to read the value from a file or env var
  ([PR](https://github.com/hashicorp/boundary/pull/907))
* server: Add `read` action to default scope grant
  ([PR](https://github.com/hashicorp/boundary/pull/913))
* server: `public_cluster_addr` in the `controller` block can now be specified
  as a `file://` or `env://` URL to read the value from a file or env var
  ([PR](https://github.com/hashicorp/boundary/pull/907))
* sessions: Add `read:self` and `cancel:self` actions and enable them by default
  (in new project scopes) for all sessions. This allows a user to read or cancel
  any session that is associated with their user ID. `read` and `cancel` actions
  are still available that allow performing these actions on sessions that are
  associated with other users.

### Bug Fixes

* api: Fix nil pointer panic that could occur when using TLS
  ([Issue](https://github.com/hashicorp/boundary/pull/902),
  [PR](https://github.com/hashicorp/boundary/pull/901))
* server: When shutting down a controller release the shared advisory lock with
  a non-canceled context.
  ([Issue](https://github.com/hashicorp/boundary/pull/909),
  [PR](https://github.com/hashicorp/boundary/pull/918))
* targets: If a worker filter references a key that doesn't exist, treat it as a
  non-match rather than an error
  ([PR](https://github.com/hashicorp/boundary/pull/900))

## 0.1.5 (2021/01/29)

*NOTE*: This version requires a database migration via the new `boundary
database migrate` command.

### Security

* Boundary now uses Go's new execabs package for execution of binaries in
  `boundary connect`. This is for defense-in-depth rather than a specific
  issue. See the [Go blog post](https://blog.golang.org/path-security) for more
  details. ([PR](https://github.com/hashicorp/boundary/pull/873))

### Changes/Deprecations

* controller/worker: Require names to be all lowercase. This removes ambiguity
  or accidental mismatching when using upcoming filtering features.
* api/cli: Due to visibility changes on collection listing, a list will not
  include any resources if the user only has `list` as an authorized action. As
  a result `scope list`, which is used by the UI to populate the login scope
  dropdown, will be empty if the role granting the `u_anon` user `list`
  privileges is not updated to also contain a `read` action

### New and Improved

* targets: You can now specify a Boolean-expression filter against worker tags
  to control which workers are allowed to handle any given target's sessions
  ([PR](https://github.com/hashicorp/boundary/pull/862))
* api/cli: On listing/reading, return a list of actions the user is authorized
  to perform on the identified resources or their associated collections
  ([PR](https://github.com/hashicorp/boundary/pull/870))
* api/cli: Most resource types now support recursive listing, allowing listing
  to occur down a scope tree
  ([PR](https://github.com/hashicorp/boundary/pull/885))
* cli: Add a `database migrate` command which updates a database's schema to the
  version supported by the boundary binary
  ([PR](https://github.com/hashicorp/boundary/pull/872)).

### Bug Fixes

* controller/db: Correctly check if db init previously completed successfully
  when starting a controller or when running `database init`
  ([Issue](https://github.com/hashicorp/boundary/issues/805))
  ([PR](https://github.com/hashicorp/boundary/pull/842))
* cli: When `output-curl-string` is used with `update` or `add-/remove-/set-`
  commands and automatic versioning is being used (that is, no `-version` flag
  is given), it will now display the final call instead of the `GET` that
  fetches the current version
  ([Issue](https://github.com/hashicorp/boundary/issues/856))
  ([PR](https://github.com/hashicorp/boundary/pull/858))
* db: Fix panic in `database init` when controller config block is missing
  ([Issue](https://github.com/hashicorp/boundary/issues/819))
  ([PR](https://github.com/hashicorp/boundary/pull/851))

## 0.1.4 (2021/01/05)

### New and Improved

* controller: Improved error handling in iam repo
  ([PR](https://github.com/hashicorp/boundary/pull/841))
* controller: Improved error handling in db
  ([PR](https://github.com/hashicorp/boundary/pull/815))

### Bug Fixes

* servers: Fix erronious global unicast check that disallowed valid addresses
  from being assigned ([PR](https://github.com/hashicorp/boundary/pull/845))
* cli: Fix (hopefully) panic some users experience depending on their Linux
  setup when running the binary
  ([Issue](https://github.com/hashicorp/boundary/issues/830))
  ([PR](https://github.com/hashicorp/boundary/pull/846))

## 0.1.3 (2020/12/18)

### Changes/Deprecations

* controller: Switch the session connection limit for dev mode and the initial
  target when doing database initialization to `-1`. This makes it easier for
  people to start understanding Boundary while not hitting issues related to
  some programs/protocols needing multiple connections as they may not be easy
  for new users to understand.
  ([PR](https://github.com/hashicorp/boundary/pull/814))

### New and Improved

* controller, worker, cli: When the client quits before the session time is
  over, but in a manner where the TOFU token will be locked, attempt canceling
  the session rather than leaving it open to time out
  ([PR](https://github.com/hashicorp/boundary/pull/831))
* controller: Improved error handling in hosts, host catalog and host set
  ([PR](https://github.com/hashicorp/boundary/pull/786))
* controller: Relax account login name constraints to allow dash as valid
  character ([Issue](https://github.com/hashicorp/boundary/issues/759))
  ([PR](https://github.com/hashicorp/boundary/pull/806))
* cli/connect/http: Pass endpoint address through to allow setting TLS server
  name directly in most cases
  ([PR](https://github.com/hashicorp/boundary/pull/811))
* cli/connect/kube: New `kube` subcommand for `boundary connect` that makes it
  easy to route `kubectl` commands through Boundary, including when using
  `kubectl proxy` ([PR](https://github.com/hashicorp/boundary/pull/816))
* cli/server: Add some extra checks around valid/invalid combinations of
  addresses to avoid hard-to-understand runtime issues
  ([PR](https://github.com/hashicorp/boundary/pull/838))

### Bug Fixes

* cli: Ensure errors print to stderr when token is not found
  ([Issue](https://github.com/hashicorp/boundary/issues/791))
  ([PR](https://github.com/hashicorp/boundary/pull/799))
* controller: Fix grant IDs being lowercased when being read back (and when
  being used for permission evaluation)
  ([Issue](https://github.com/hashicorp/boundary/issues/794))
  ([PR](https://github.com/hashicorp/boundary/pull/839))

## 0.1.2 (2020/11/17)

### New and Improved

* docker: Official Docker image for `hashicorp/boundary`
  ([PR](https://github.com/hashicorp/boundary/pull/755))
* controller: Add ability to set public address for cluster purposes
  ([Issue](https://github.com/hashicorp/boundary/pull/758))
  ([PR](https://github.com/hashicorp/boundary/pull/761))
* ui: Improve scope awareness and navigation, including IAM for global scope
  ([PR](https://github.com/hashicorp/boundary-ui/pull/355))
* ui: Add dark mode toggle
  ([Issue](https://github.com/hashicorp/boundary/issues/719))
  ([PR](https://github.com/hashicorp/boundary-ui/pull/358))
* ui: Add scope grants to roles
  ([PR](https://github.com/hashicorp/boundary-ui/pull/357))
* ui: Add IAM resources to global scope
  ([PR](https://github.com/hashicorp/boundary-ui/pull/351))

### Bug Fixes

* controller, worker: Fix IPv4-only check so `0.0.0.0` specified without a port
  only listens on IPv4
  ([PR](https://github.com/hashicorp/boundary/pull/752))
* ui: Fix grant string corruption on updates
  ([Issue](https://github.com/hashicorp/boundary/issues/757))
  ([PR](https://github.com/hashicorp/boundary-ui/pull/356))
* controller, cli: Fix mutual exclusivity bug with using -authz-token on `boundary connect`
  ([PR](https://github.com/hashicorp/boundary/pull/787))

## 0.1.1 (2020/10/22)

### Changes/Deprecations

Note: in addition to changes marked below in this section, be aware that
currently names of resources are case-sensitive, but in a future update they
will become case-preserving but case-insensitive for comparisons (e.g. if using
them to access targets).

* cli: There are two changes to token storage handling:
  * Specifying `none` for the `-token-name` parameter has been deprecated in
    favor of specifying `none` for the new `-keyring-type` parameter.
  * [`pass`](https://www.passwordstore.org/) is now the default keyring type on
    non-Windows/non-macOS platforms. See the [CLI docs
    page](https://www.boundaryproject.io/docs/api-clients/cli) for more
    information.

### New and Improved

* cli: New `-keyring-type` option and `pass` keyring type for token storage
  ([Issue](https://github.com/hashicorp/boundary/issues/697))
  ([PR](https://github.com/hashicorp/boundary/issues/731))
* connect: Allow using `-target-name` in conjunction with either
  `-target-scope-id` or `-target-scope-name` to connect to targets, rather than
  the target's ID
  ([PR](https://github.com/hashicorp/boundary/pull/737))
* controller: Allow API/Cluster listeners to be Unix domain sockets
  ([Issue](https://github.com/hashicorp/boundary/pull/699))
  ([PR](https://github.com/hashicorp/boundary/pull/705))
* ui: Allow creating and assigning a host to a host set directly from the host
  set view
  ([Issue](https://github.com/hashicorp/boundary/issues/710))
  ([PR](https://github.com/hashicorp/boundary-ui/pull/350))

### Bug Fixes

* cli: Fix database init when locale isn't English
  ([Issue](https://github.com/hashicorp/boundary/issues/729))
  ([PR](https://github.com/hashicorp/boundary/pull/736))
* cli: Fix hyphenation in help output for resources with compound names
  ([Issue](https://github.com/hashicorp/boundary/issues/686))
  ([PR](https://github.com/hashicorp/boundary/pull/689))
* controller: Allow connecting to Postgres when using remote Docker in dev mode
  ([Issue](https://github.com/hashicorp/boundary/issues/720)
  ([PR](https://github.com/hashicorp/boundary/pull/732))
* controller, worker: Fix listening on IPv6 addresses
  ([Issue](https://github.com/hashicorp/boundary/issues/701))
  ([PR](https://github.com/hashicorp/boundary/pull/703))
* worker: Fix setting controller address for worker in dev mode
  ([Issue](https://github.com/hashicorp/boundary/issues/727))
  ([PR](https://github.com/hashicorp/boundary/pull/705))

## 0.1.0 (2020/10/14)

v0.1.0 is the first release of Boundary. As a result there are no changes,
improvements, or bugfixes from past versions.<|MERGE_RESOLUTION|>--- conflicted
+++ resolved
@@ -64,11 +64,9 @@
   Upgrade notice: If the Database purpose DEK for a scope is destroyed, you must use
   the API to cancel any sessions that predate the upgrade.
   ([PR](https://github.com/hashicorp/boundary/pull/2477))
-<<<<<<< HEAD
-=======
+
 * session: The amount of bytes received and transmitted over a session
   is now recorded and persisted. ([PR](https://github.com/hashicorp/boundary/pull/2503))
->>>>>>> 340cfb0d
 
 ### Bug Fixes
 
